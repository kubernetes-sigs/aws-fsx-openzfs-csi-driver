/*
Copyright 2023 The Kubernetes Authors.
Licensed under the Apache License, Version 2.0 (the "License");
you may not use this file except in compliance with the License.
You may obtain a copy of the License at

	http://www.apache.org/licenses/LICENSE-2.0

Unless required by applicable law or agreed to in writing, software
distributed under the License is distributed on an "AS IS" BASIS,
WITHOUT WARRANTIES OR CONDITIONS OF ANY KIND, either express or implied.
See the License for the specific language governing permissions and
limitations under the License.
*/

package driver

import (
	"context"
	"errors"
	"fmt"
	"github.com/aws/aws-sdk-go-v2/service/fsx/types"
	"github.com/container-storage-interface/spec/lib/go/csi"
	"github.com/kubernetes-sigs/aws-fsx-openzfs-csi-driver/pkg/cloud"
	"github.com/kubernetes-sigs/aws-fsx-openzfs-csi-driver/pkg/driver/internal"
	"github.com/kubernetes-sigs/aws-fsx-openzfs-csi-driver/pkg/util"
	"google.golang.org/grpc/codes"
	"google.golang.org/grpc/status"
	"google.golang.org/protobuf/types/known/timestamppb"
	"k8s.io/klog/v2"
	"os"
	"strconv"
	"strings"
)

var (
	// volumeCaps represents how volumes can be accessed.
	volumeCaps = []csi.VolumeCapability_AccessMode{
		{
			Mode: csi.VolumeCapability_AccessMode_SINGLE_NODE_WRITER,
		},
		{
			Mode: csi.VolumeCapability_AccessMode_MULTI_NODE_MULTI_WRITER,
		},
	}

	// controllerCaps represents the capabilities of controller service
	controllerCaps = []csi.ControllerServiceCapability_RPC_Type{
		csi.ControllerServiceCapability_RPC_CREATE_DELETE_VOLUME,
		csi.ControllerServiceCapability_RPC_CREATE_DELETE_SNAPSHOT,
		csi.ControllerServiceCapability_RPC_EXPAND_VOLUME,
	}
)

const (
	volumeContextDnsName             = "DNSName"
	volumeContextResourceType        = "ResourceType"
	volumeContextVolumePath          = "VolumePath"
	volumeParamsClientRequestToken   = "ClientRequestToken"
	volumeParamsFileSystemId         = "FileSystemId"
	volumeParamsFileSystemType       = "FileSystemType"
	volumeParamsName                 = "Name"
	volumeParamsOpenZFSConfiguration = "OpenZFSConfiguration"
	volumeParamsOriginSnapshot       = "OriginSnapshot"
	volumeParamsResourceType         = "ResourceType"
	volumeParamsSkipFinalBackup      = "SkipFinalBackup"
	volumeParamsStorageCapacity      = "StorageCapacity"
	volumeParamsTags                 = "Tags"
	volumeParamsVolumeId             = "VolumeId"
	volumeParamsVolumeType           = "VolumeType"
)

const (
	AwsFsxOpenZfsDriverTagKey  = "fsx.openzfs.csi.aws.com/cluster"
	reservedVolumeParamsPrefix = "csi.storage.k8s.io"
	deletionSuffix             = "OnDeletion"
)

// Resource Types
const (
	fsType       = "filesystem"
	volType      = "volume"
	snapshotType = "snapshot"
)

// Errors
const (
	ErrContainsDriverProviderParameter = "Contains parameter that is defined by driver: %s"
	ErrIncorrectlyFormatted            = "%s is incorrectly formatted: %s"
	ErrResourceTypeNotProvided         = "ResourceType is not provided"
	ErrResourceTypeNotSupported        = "ResourceType is not supported: %s"
)

// controllerService represents the controller service of CSI driver
type controllerService struct {
	cloud         cloud.Cloud
	inFlight      *internal.InFlight
	driverOptions *DriverOptions
}

// newControllerService creates a new controller service
// it panics if failed to create the service
func newControllerService(driverOptions *DriverOptions) controllerService {
	region := os.Getenv("AWS_REGION")
	if region == "" {
		klog.V(5).InfoS("[Debug] Retrieving region from metadata service")
		metadata, err := cloud.NewMetadataService(cloud.DefaultIMDSClient, cloud.DefaultKubernetesAPIClient, region)
		if err != nil {
			klog.ErrorS(err, "Could not determine region from any metadata service. The region can be manually supplied via the AWS_REGION environment variable.")
			panic(err)
		}
		region = metadata.GetRegion()
	}

	klog.InfoS("regionFromSession Controller service", "region", region)

	cloudSrv, err := cloud.NewCloud(region)
	if err != nil {
		panic(err)
	}

	return controllerService{
		cloud:         cloudSrv,
		inFlight:      internal.NewInFlight(),
		driverOptions: driverOptions,
	}
}

func (d *controllerService) CreateVolume(ctx context.Context, req *csi.CreateVolumeRequest) (*csi.CreateVolumeResponse, error) {
	klog.V(4).InfoS("CreateVolume: called with", "args", *req)

	volName := req.GetName()
	if len(volName) == 0 {
		return nil, status.Error(codes.InvalidArgument, "Volume name not provided")
	}

	// check if a request is already in-flight
	if ok := d.inFlight.Insert(volName); !ok {
		msg := fmt.Sprintf("CreateVolume: "+internal.VolumeOperationAlreadyExistsErrorMsg, volName)
		return nil, status.Error(codes.Aborted, msg)
	}
	defer d.inFlight.Delete(volName)

	volCaps := req.GetVolumeCapabilities()
	if len(volCaps) == 0 {
		return nil, status.Error(codes.InvalidArgument, "Volume capabilities not provided")
	}
	if !isValidVolumeCapabilities(volCaps) {
		return nil, status.Error(codes.InvalidArgument, "Volume capabilities not supported")
	}

	var storageCapacity int32
	if req.GetCapacityRange() != nil {
		var err error
		storageCapacity, err = util.BytesToGiB(req.GetCapacityRange().GetRequiredBytes())
		if err != nil {
			return nil, status.Error(codes.InvalidArgument, err.Error())
		}
	}

	volumeParams := req.GetParameters()
	if volumeParams == nil {
		volumeParams = make(map[string]string)
	}

	deleteReservedParameters(volumeParams)

	resourceType := volumeParams[volumeParamsResourceType]
	if resourceType != fsType && resourceType != volType {
		if resourceType == "" {
			return nil, status.Error(codes.InvalidArgument, ErrResourceTypeNotProvided)
		}
		return nil, status.Errorf(codes.InvalidArgument, ErrResourceTypeNotSupported, resourceType)
	}
	delete(volumeParams, volumeParamsResourceType)

	err := containsDriverProvidedParameters(volumeParams)
	if err != nil {
		return nil, status.Error(codes.InvalidArgument, err.Error())
	}

	volumeParams[volumeParamsClientRequestToken] = strconv.Quote(volName)

	err = appendDeleteTags(volumeParams, resourceType)
	if err != nil {
		return nil, status.Errorf(codes.InvalidArgument, ErrIncorrectlyFormatted, "Delete Parameters", err)
	}

	err = appendCustomTags(volumeParams, resourceType)
	if err != nil {
		return nil, status.Error(codes.Internal, err.Error())
	}

	if resourceType == fsType {
		if req.GetVolumeContentSource() != nil {
			return nil, status.Error(codes.Unimplemented, "Cannot create new file system from a snapshot. To create a new volume from a snapshot, set ResourceType to volume.")
		}

		volumeParams[volumeParamsFileSystemType] = strconv.Quote("OPENZFS")
		volumeParams[volumeParamsStorageCapacity] = strconv.Itoa(int(storageCapacity))

		storageType := volumeParams["StorageType"]
<<<<<<< HEAD
		if cloud.IsStorageTypeIntelligentTiering(storageType) {
=======
		if storageType == strconv.Quote(string(types.StorageTypeIntelligentTiering)) {
>>>>>>> ea991829
			if storageCapacity != 1 {
				return nil, status.Error(codes.InvalidArgument, "StorageType INTELLIGENT_TIERING expects storage to be 1Gi")
			}
			delete(volumeParams, volumeParamsStorageCapacity)
		}
		err = cloud.CollapseCreateFileSystemParameters(volumeParams)
		if err != nil {
			return nil, status.Errorf(codes.InvalidArgument, ErrIncorrectlyFormatted, "OpenZFSConfiguration", err)
		}

		fs, err := d.cloud.CreateFileSystem(ctx, volumeParams)
		if err != nil {
			klog.V(4).InfoS("CreateFileSystem", "error", err.Error())
			switch {
			case errors.Is(err, cloud.ErrInvalidInput):
				return nil, status.Error(codes.InvalidArgument, err.Error())
			case errors.Is(err, cloud.ErrAlreadyExists):
				return nil, status.Error(codes.AlreadyExists, err.Error())
			default:
				return nil, status.Errorf(codes.Internal, "Could not create volume %q: %v", volName, err)
			}
		}

		err = d.cloud.WaitForFileSystemAvailable(ctx, fs.FileSystemId)
		if err != nil {
			return nil, status.Errorf(codes.Internal, "Filesystem is not ready: %v", err)
		}

		return &csi.CreateVolumeResponse{
			Volume: &csi.Volume{
				CapacityBytes: util.GiBToBytes(fs.StorageCapacity),
				VolumeId:      fs.FileSystemId,
				VolumeContext: map[string]string{
					volumeContextDnsName:      fs.DnsName,
					volumeContextResourceType: resourceType,
				},
			},
		}, nil
	}
	if resourceType == volType {
		var volumeContentSource *csi.VolumeContentSource

		if storageCapacity != 1 {
			return nil, status.Error(codes.InvalidArgument, "resourceType Volume expects storage capacity to be 1Gi")
		}

		volumeSource := req.GetVolumeContentSource()
		if volumeSource != nil {
			if _, ok := volumeSource.GetType().(*csi.VolumeContentSource_Snapshot); !ok {
				return nil, status.Error(codes.Unimplemented, "Unsupported volumeContentSource type")
			}

			sourceSnapshot := volumeSource.GetSnapshot()
			if sourceSnapshot == nil {
				return nil, status.Error(codes.InvalidArgument, "Error retrieving snapshot from the volumeContentSource")
			}
			snapshotId := sourceSnapshot.GetSnapshotId()

			err = d.appendSnapshotARN(ctx, volumeParams, snapshotId)
			if err != nil {
				if err == cloud.ErrNotFound {
					return nil, status.Errorf(codes.NotFound, "Snapshot not found with ID %q", snapshotId)
				}
				return nil, status.Errorf(codes.Internal, "Could not get snapshot with ID %q: %v", snapshotId, err)
			}

			volumeContentSource = &csi.VolumeContentSource{
				Type: &csi.VolumeContentSource_Snapshot{
					Snapshot: &csi.VolumeContentSource_SnapshotSource{
						SnapshotId: snapshotId,
					},
				},
			}
		}

		volumeParams[volumeParamsName] = strconv.Quote(volName)
		volumeParams[volumeParamsVolumeType] = strconv.Quote("OPENZFS")
		err = cloud.CollapseCreateVolumeParameters(volumeParams)
		if err != nil {
			return nil, status.Errorf(codes.InvalidArgument, ErrIncorrectlyFormatted, "OpenZFSConfiguration", err)
		}

		v, err := d.cloud.CreateVolume(ctx, volumeParams)
		if err != nil {
			klog.V(4).InfoS("CreateVolume", "error", err.Error())
			switch {
			case errors.Is(err, cloud.ErrInvalidInput):
				return nil, status.Error(codes.InvalidArgument, err.Error())
			case errors.Is(err, cloud.ErrAlreadyExists):
				return nil, status.Error(codes.AlreadyExists, err.Error())
			default:
				return nil, status.Errorf(codes.Internal, "Could not create volume %q: %v", volName, err)
			}
		}

		err = d.cloud.WaitForVolumeAvailable(ctx, v.VolumeId)
		if err != nil {
			return nil, status.Errorf(codes.Internal, "Volume is not ready: %v", err)
		}

		fileSystem, err := d.cloud.DescribeFileSystem(ctx, v.FileSystemId)
		if err != nil {
			return nil, err
		}

		return &csi.CreateVolumeResponse{
			Volume: &csi.Volume{
				CapacityBytes: util.GiBToBytes(storageCapacity),
				VolumeId:      v.VolumeId,
				VolumeContext: map[string]string{
					volumeContextDnsName:      fileSystem.DnsName,
					volumeContextResourceType: resourceType,
					volumeContextVolumePath:   v.VolumePath,
				},
				ContentSource: volumeContentSource,
			},
		}, nil
	}
	return nil, status.Errorf(codes.InvalidArgument, "Type %s not supported", volumeContextResourceType)
}

func (d *controllerService) DeleteVolume(ctx context.Context, req *csi.DeleteVolumeRequest) (*csi.DeleteVolumeResponse, error) {
	var err error

	volumeID := req.GetVolumeId()
	if len(volumeID) == 0 {
		return nil, status.Error(codes.InvalidArgument, "VolumeId is empty")
	}

	// check if a request is already in-flight
	if ok := d.inFlight.Insert(volumeID); !ok {
		msg := fmt.Sprintf("DeleteVolume: "+internal.VolumeOperationAlreadyExistsErrorMsg, volumeID)
		return nil, status.Error(codes.Aborted, msg)
	}
	defer d.inFlight.Delete(volumeID)

	deleteParams, err := d.cloud.GetDeleteParameters(ctx, volumeID)
	if err != nil {
		return nil, status.Error(codes.Internal, err.Error())
	}

	splitVolumeId := strings.SplitN(volumeID, "-", 2)
	if splitVolumeId[0] == cloud.FilesystemPrefix {
		deleteParams[volumeParamsFileSystemId] = strconv.Quote(volumeID)
		err = cloud.CollapseDeleteFileSystemParameters(deleteParams)
		if err != nil {
			return nil, status.Error(codes.Internal, err.Error())
		}
		err = d.cloud.DeleteFileSystem(ctx, deleteParams)
	}
	if splitVolumeId[0] == cloud.VolumePrefix {
		deleteParams[volumeParamsVolumeId] = strconv.Quote(volumeID)
		err = cloud.CollapseDeleteVolumeParameters(deleteParams)
		if err != nil {
			return nil, status.Error(codes.Internal, err.Error())
		}
		err = d.cloud.DeleteVolume(ctx, deleteParams)
	}

	if err != nil {
		if err == cloud.ErrNotFound {
			klog.V(4).InfoS("DeleteVolume: volume not found, returning with success", "volumeId", volumeID)
			return &csi.DeleteVolumeResponse{}, nil
		}
		return nil, status.Errorf(codes.Internal, "Could not delete volume ID %q: %v", volumeID, err)
	}

	return &csi.DeleteVolumeResponse{}, nil
}

func (d *controllerService) ControllerPublishVolume(ctx context.Context, req *csi.ControllerPublishVolumeRequest) (*csi.ControllerPublishVolumeResponse, error) {
	return nil, status.Error(codes.Unimplemented, "")
}

func (d *controllerService) ControllerUnpublishVolume(ctx context.Context, req *csi.ControllerUnpublishVolumeRequest) (*csi.ControllerUnpublishVolumeResponse, error) {
	return nil, status.Error(codes.Unimplemented, "")
}

func (d *controllerService) ValidateVolumeCapabilities(ctx context.Context, req *csi.ValidateVolumeCapabilitiesRequest) (*csi.ValidateVolumeCapabilitiesResponse, error) {
	klog.V(4).InfoS("ValidateVolumeCapabilities: called with", "args", *req)
	var err error

	volumeID := req.GetVolumeId()
	if len(volumeID) == 0 {
		return nil, status.Error(codes.InvalidArgument, "Volume ID not provided")
	}

	volCaps := req.GetVolumeCapabilities()
	if len(volCaps) == 0 {
		return nil, status.Error(codes.InvalidArgument, "Volume capabilities not provided")
	}

	splitVolumeId := strings.SplitN(volumeID, "-", 2)
	if splitVolumeId[0] == cloud.FilesystemPrefix {
		_, err = d.cloud.DescribeFileSystem(ctx, volumeID)
	} else if splitVolumeId[0] == cloud.VolumePrefix {
		_, err = d.cloud.DescribeVolume(ctx, volumeID)
	} else {
		err = cloud.ErrNotFound
	}

	if err != nil {
		if err == cloud.ErrNotFound {
			return nil, status.Errorf(codes.NotFound, "Volume not found with ID %q", volumeID)
		}
		return nil, status.Errorf(codes.Internal, "Could not get volume with ID %q: %v", volumeID, err)
	}

	confirmed := isValidVolumeCapabilities(volCaps)
	if confirmed {
		return &csi.ValidateVolumeCapabilitiesResponse{
			Confirmed: &csi.ValidateVolumeCapabilitiesResponse_Confirmed{
				// TODO if volume context is provided, should validate it too
				//  VolumeContext:      req.GetVolumeContext(),
				VolumeCapabilities: volCaps,
				// TODO if parameters are provided, should validate them too
				//  Parameters:      req.GetParameters(),
			},
		}, nil
	} else {
		return &csi.ValidateVolumeCapabilitiesResponse{}, nil
	}
}

// isValidVolumeCapabilities Validates the accessMode support for the volume capabilities
func isValidVolumeCapabilities(volCaps []*csi.VolumeCapability) bool {
	hasSupport := func(cap *csi.VolumeCapability) bool {
		for _, c := range volumeCaps {
			if c.GetMode() == cap.AccessMode.GetMode() {
				return true
			}
		}
		return false
	}

	foundAll := true
	for _, c := range volCaps {
		if !hasSupport(c) {
			foundAll = false
		}
	}
	return foundAll
}

func (d *controllerService) ListVolumes(ctx context.Context, req *csi.ListVolumesRequest) (*csi.ListVolumesResponse, error) {
	return nil, status.Error(codes.Unimplemented, "")
}

func (d *controllerService) GetCapacity(ctx context.Context, req *csi.GetCapacityRequest) (*csi.GetCapacityResponse, error) {
	return nil, status.Error(codes.Unimplemented, "")
}

func (d *controllerService) ControllerGetCapabilities(ctx context.Context, req *csi.ControllerGetCapabilitiesRequest) (*csi.ControllerGetCapabilitiesResponse, error) {
	klog.V(4).InfoS("ControllerGetCapabilities: called with", "args", *req)
	var caps []*csi.ControllerServiceCapability
	for _, cap := range controllerCaps {
		c := &csi.ControllerServiceCapability{
			Type: &csi.ControllerServiceCapability_Rpc{
				Rpc: &csi.ControllerServiceCapability_RPC{
					Type: cap,
				},
			},
		}
		caps = append(caps, c)
	}
	return &csi.ControllerGetCapabilitiesResponse{Capabilities: caps}, nil
}

func (d *controllerService) CreateSnapshot(ctx context.Context, req *csi.CreateSnapshotRequest) (*csi.CreateSnapshotResponse, error) {
	klog.V(4).InfoS("CreateSnapshot: called with", "args", *req)

	if len(req.GetName()) == 0 {
		return nil, status.Error(codes.InvalidArgument, "Snapshot name not provided")
	}

	if len(req.GetSourceVolumeId()) == 0 {
		return nil, status.Error(codes.InvalidArgument, "Snapshot volume source ID not provided")
	}

	// check if a request is already in-flight
	if ok := d.inFlight.Insert(req.GetName()); !ok {
		msg := fmt.Sprintf("CreateSnapshot: "+internal.SnapshotOperationAlreadyExistsErrorMsg, req.GetName())
		return nil, status.Error(codes.Aborted, msg)
	}
	defer d.inFlight.Delete(req.GetName())

	snapshotParams := req.GetParameters()
	if snapshotParams == nil {
		snapshotParams = make(map[string]string)
	}

	deleteReservedParameters(snapshotParams)

	err := containsDriverProvidedParameters(snapshotParams)
	if err != nil {
		return nil, status.Error(codes.InvalidArgument, err.Error())
	}

	err = appendCustomTags(snapshotParams, snapshotType)
	if err != nil {
		return nil, status.Error(codes.Internal, err.Error())
	}

	volumeId, err := d.cloud.GetVolumeId(ctx, req.GetSourceVolumeId())
	if err != nil {
		return nil, status.Error(codes.Internal, "Custom tags incorrectly added")
	}

	snapshotParams[volumeParamsClientRequestToken] = strconv.Quote(req.GetName())
	snapshotParams[volumeParamsVolumeId] = strconv.Quote(volumeId)
	snapshotParams[volumeParamsName] = strconv.Quote(req.GetName())

	snapshot, err := d.cloud.CreateSnapshot(ctx, snapshotParams)
	if err != nil {
		switch {
		case errors.Is(err, cloud.ErrInvalidInput):
			return nil, status.Error(codes.InvalidArgument, err.Error())
		case errors.Is(err, cloud.ErrAlreadyExists):
			return nil, status.Error(codes.AlreadyExists, err.Error())
		default:
			return nil, status.Errorf(codes.Internal, "CreateSnapshot: Failed to create snapshot %q with error %v", req.GetName(), err)
		}
	}

	err = d.cloud.WaitForSnapshotAvailable(ctx, snapshot.SnapshotID)
	if err != nil {
		return nil, status.Errorf(codes.Internal, "Snapshot %s is not ready: %v", req.GetName(), err)
	}

	return &csi.CreateSnapshotResponse{
		Snapshot: &csi.Snapshot{
			SnapshotId:     snapshot.SnapshotID,
			SourceVolumeId: snapshot.SourceVolumeID,
			CreationTime:   timestamppb.New(snapshot.CreationTime),
			ReadyToUse:     true,
		},
	}, nil
}

func (d *controllerService) DeleteSnapshot(ctx context.Context, req *csi.DeleteSnapshotRequest) (*csi.DeleteSnapshotResponse, error) {
	klog.V(4).InfoS("DeleteSnapshot: called with", "args", *req)
	deleteParams := make(map[string]string)
	snapshotId := req.GetSnapshotId()

	if len(snapshotId) == 0 {
		return nil, status.Error(codes.InvalidArgument, "Snapshot ID not provided")
	}

	// check if a request is already in-flight
	if ok := d.inFlight.Insert(snapshotId); !ok {
		msg := fmt.Sprintf("DeleteSnapshot: "+internal.SnapshotOperationAlreadyExistsErrorMsg, snapshotId)
		return nil, status.Error(codes.Aborted, msg)
	}
	defer d.inFlight.Delete(snapshotId)

	deleteParams["SnapshotId"] = strconv.Quote(snapshotId)

	if err := d.cloud.DeleteSnapshot(ctx, deleteParams); err != nil {
		if strings.Contains(err.Error(), "Unable to find snapshot") {
			klog.V(4).InfoS("DeleteSnapshot: Snapshot not found, returning with success", "snapshotId", snapshotId)
			return &csi.DeleteSnapshotResponse{}, nil
		}
		return nil, status.Errorf(codes.Internal, "DeleteSnapshot: Could not delete snapshot %s, received error %v", snapshotId, err)
	}

	return &csi.DeleteSnapshotResponse{}, nil
}

func (d *controllerService) ListSnapshots(ctx context.Context, req *csi.ListSnapshotsRequest) (*csi.ListSnapshotsResponse, error) {
	return nil, status.Error(codes.Unimplemented, "")
}

func (d *controllerService) ControllerExpandVolume(ctx context.Context, req *csi.ControllerExpandVolumeRequest) (*csi.ControllerExpandVolumeResponse, error) {
	klog.V(4).InfoS("ControllerExpandVolume: called with", "args", *req)

	volumeID := req.GetVolumeId()
	if len(volumeID) == 0 {
		return nil, status.Error(codes.InvalidArgument, "Volume ID not provided")
	}

	// check if a request is already in-flight
	if ok := d.inFlight.Insert(volumeID); !ok {
		msg := fmt.Sprintf("ControllerExpandVolume: "+internal.VolumeOperationAlreadyExistsErrorMsg, volumeID)
		return nil, status.Error(codes.Aborted, msg)
	}
	defer d.inFlight.Delete(volumeID)

	capRange := req.GetCapacityRange()
	if capRange == nil {
		return nil, status.Error(codes.InvalidArgument, "Capacity range not provided")
	}
	if capRange.GetLimitBytes() > 0 && capRange.GetRequiredBytes() > capRange.GetLimitBytes() {
		return nil, status.Errorf(codes.OutOfRange, "Requested storage capacity of %d bytes exceeds capacity limit of %d bytes.", capRange.GetRequiredBytes(), capRange.GetLimitBytes())
	}

	newCapacity, err := util.BytesToGiB(capRange.GetRequiredBytes())
	if err != nil {
		return nil, status.Error(codes.InvalidArgument, err.Error())
	}

	splitVolumeId := strings.SplitN(volumeID, "-", 2)
	if splitVolumeId[0] == cloud.FilesystemPrefix {
		fs, err := d.cloud.DescribeFileSystem(ctx, volumeID)
		if err != nil {
			if err == cloud.ErrNotFound {
				return nil, status.Errorf(codes.NotFound, "Filesystem not found with ID %q", volumeID)
			}
			return nil, status.Errorf(codes.Internal, "Could not get filesystem with ID %q: %v", volumeID, err)
		}

		if newCapacity <= fs.StorageCapacity {
			// Current capacity is sufficient to satisfy the request
			klog.V(4).InfoS("ControllerExpandVolume: current filesystem capacity matches or exceeds requested storage capacity, returning with success", "currentStorageCapacityGiB", fs.StorageCapacity, "requestedStorageCapacityGiB", newCapacity)
			return &csi.ControllerExpandVolumeResponse{
				CapacityBytes:         util.GiBToBytes(fs.StorageCapacity),
				NodeExpansionRequired: false,
			}, nil
		}

		finalCapacity, err := d.cloud.ResizeFileSystem(ctx, volumeID, newCapacity)
		if err != nil {
			return nil, status.Errorf(codes.Internal, "resize failed: %v", err)
		}

		err = d.cloud.WaitForFileSystemResize(ctx, volumeID, *finalCapacity)
		if err != nil {
			return nil, status.Errorf(codes.Internal, "filesystem is not resized: %v", err)
		}

		return &csi.ControllerExpandVolumeResponse{
			CapacityBytes:         util.GiBToBytes(*finalCapacity),
			NodeExpansionRequired: false,
		}, nil
	}

	if splitVolumeId[0] == cloud.VolumePrefix {
		return nil, status.Error(codes.Unimplemented, "Storage of ResourceType Volume can not be scaled")
	}
	return nil, status.Errorf(codes.NotFound, "Volume not found with ID %q", volumeID)
}

func (d *controllerService) ControllerGetVolume(ctx context.Context, req *csi.ControllerGetVolumeRequest) (*csi.ControllerGetVolumeResponse, error) {
	return nil, status.Error(codes.Unimplemented, "")
}

// deleteReservedParameters removes reserved parameters that are populated in request parameters
// Reserved parameters are deleted directly on the parameters map
func deleteReservedParameters(parameters map[string]string) {
	for key, _ := range parameters {
		if strings.HasPrefix(key, reservedVolumeParamsPrefix) {
			delete(parameters, key)
		}
	}
}

// containsDriverProvidedParameters checks if parameters contains a JSON field that will be provided by CSI driver.
// Returns error if it is defined. Returns nil if it doesn't contain a field.
func containsDriverProvidedParameters(parameters map[string]string) error {
	driverDefinedParameters := []string{
		volumeParamsClientRequestToken,
		volumeParamsFileSystemType,
		volumeParamsName,
		volumeParamsOpenZFSConfiguration,
		volumeParamsStorageCapacity,
		volumeParamsVolumeId,
		volumeParamsVolumeType,
	}

	for _, parameter := range driverDefinedParameters {
		_, ok := parameters[parameter]
		if ok {
			return errors.New(fmt.Sprintf(ErrContainsDriverProviderParameter, parameter))
		}
	}

	if strings.Contains(parameters[volumeParamsOriginSnapshot], "SnapshotARN") {
		return errors.New(fmt.Sprintf(ErrContainsDriverProviderParameter, "SnapshotARN"))
	}

	return nil
}

// appendCustomTags appends custom CSI driver tags to resources created.
// Added tags are directly combined to the Tags field in parameters
// Errors if the provided parameters is not an expected json
func appendCustomTags(parameters map[string]string, resourceType string) error {
	//Create object containing existing tags
	var existingTags []map[string]string
	err := util.ConvertJsonStringToObject(parameters[volumeParamsTags], &existingTags)
	if err != nil {
		return err
	}

	existingTags = append(existingTags, map[string]string{"Key": AwsFsxOpenZfsDriverTagKey, "Value": "true"})

	//Put the combined Tags json on parameters
	combinedJsonString, err := util.ConvertObjectToJsonString(existingTags)
	if err != nil {
		return err
	}
	parameters[volumeParamsTags] = combinedJsonString

	return nil
}

// appendDeleteTags converts all delete parameters provided to tag format and appends it to the Tags field.
// Delete parameters should contain the suffix "OnDeletion"
// Converted parameters are directly deleted off of parameters, and the combined Tags field is added
// Validates delete parameters provided in accordance to the FSx API
// Also validates the required SkipFinalBackup parameter is includes for ResourceType FileSystem
// Errors if the provided parameters is not an expected json or is invalid
func appendDeleteTags(parameters map[string]string, resourceType string) error {
	//Store delete parameters for validation
	deleteParameters := make(map[string]string)

	//Create object containing existing tags
	var existingTags []map[string]string
	err := util.ConvertJsonStringToObject(parameters[volumeParamsTags], &existingTags)
	if err != nil {
		return err
	}

	//Convert deletion parameters to a tag, append it to the existingTags, and delete the deletion parameter
	for key, value := range parameters {
		if strings.HasSuffix(key, deletionSuffix) {
			deleteKey := strings.TrimSuffix(key, deletionSuffix)
			deleteParameters[deleteKey] = value

			if strings.ContainsAny(value, "[],\"") {
				value = util.EncodeDeletionTag(value)
			}
			existingTags = append(existingTags, map[string]string{"Key": key, "Value": value})

			delete(parameters, key)
		}
	}

	//Validate deleteParameters are compatible with their respective objects before creating the resource
	if resourceType == fsType {
		//Error if user doesn't provide CSI driver required SkipFinalBackup field
		if _, ok := deleteParameters[volumeParamsSkipFinalBackup]; !ok {
			return errors.New(fmt.Sprintf(ErrIncorrectlyFormatted, volumeParamsSkipFinalBackup, "field is required"))
		}

		deleteParameters[volumeParamsFileSystemId] = strconv.Quote("fs-1234567890abc")
		err = cloud.CollapseDeleteFileSystemParameters(deleteParameters)
		if err != nil {
			return err
		}
		err = cloud.ValidateDeleteFileSystemParameters(deleteParameters)
		if err != nil {
			return err
		}
	}
	if resourceType == volType {
		deleteParameters[volumeParamsVolumeId] = strconv.Quote("fsvol-1234567890abcdefghijm")
		err = cloud.CollapseDeleteVolumeParameters(deleteParameters)
		if err != nil {
			return err
		}
		err = cloud.ValidateDeleteVolumeParameters(deleteParameters)
		if err != nil {
			return err
		}
	}

	//Put the combined Tags json on parameters
	combinedJsonString, err := util.ConvertObjectToJsonString(existingTags)
	if err != nil {
		return err
	}
	parameters[volumeParamsTags] = combinedJsonString

	return nil
}

// appendSnapshotARN appends the snapshot arn to the OriginSnapshot parameter provided
// Directly replaces the parameters field with the new json string
func (d *controllerService) appendSnapshotARN(ctx context.Context, parameters map[string]string, snapshotId string) error {
	existingOriginSnapshot := make(map[string]string)
	err := util.ConvertJsonStringToObject(parameters[volumeParamsOriginSnapshot], &existingOriginSnapshot)
	if err != nil {
		return err
	}

	snapshot, err := d.cloud.DescribeSnapshot(ctx, snapshotId)
	if err != nil {
		return err
	}

	existingOriginSnapshot["SnapshotARN"] = snapshot.ResourceARN
	originSnapshotJsonString, err := util.ConvertObjectToJsonString(existingOriginSnapshot)
	if err != nil {
		return err
	}

	parameters[volumeParamsOriginSnapshot] = originSnapshotJsonString

	return nil
}<|MERGE_RESOLUTION|>--- conflicted
+++ resolved
@@ -19,7 +19,6 @@
 	"context"
 	"errors"
 	"fmt"
-	"github.com/aws/aws-sdk-go-v2/service/fsx/types"
 	"github.com/container-storage-interface/spec/lib/go/csi"
 	"github.com/kubernetes-sigs/aws-fsx-openzfs-csi-driver/pkg/cloud"
 	"github.com/kubernetes-sigs/aws-fsx-openzfs-csi-driver/pkg/driver/internal"
@@ -104,7 +103,7 @@
 	region := os.Getenv("AWS_REGION")
 	if region == "" {
 		klog.V(5).InfoS("[Debug] Retrieving region from metadata service")
-		metadata, err := cloud.NewMetadataService(cloud.DefaultIMDSClient, cloud.DefaultKubernetesAPIClient, region)
+		metadata, err := cloud.NewMetadataService(cloud.DefaultEC2MetadataClient, cloud.DefaultKubernetesAPIClient, region)
 		if err != nil {
 			klog.ErrorS(err, "Could not determine region from any metadata service. The region can be manually supplied via the AWS_REGION environment variable.")
 			panic(err)
@@ -151,11 +150,7 @@
 
 	var storageCapacity int32
 	if req.GetCapacityRange() != nil {
-		var err error
-		storageCapacity, err = util.BytesToGiB(req.GetCapacityRange().GetRequiredBytes())
-		if err != nil {
-			return nil, status.Error(codes.InvalidArgument, err.Error())
-		}
+		storageCapacity = util.BytesToGiB(req.GetCapacityRange().GetRequiredBytes())
 	}
 
 	volumeParams := req.GetParameters()
@@ -197,16 +192,14 @@
 		}
 
 		volumeParams[volumeParamsFileSystemType] = strconv.Quote("OPENZFS")
-		volumeParams[volumeParamsStorageCapacity] = strconv.Itoa(int(storageCapacity))
+		volumeParams[volumeParamsStorageCapacity] = strconv.Itoa(
+			int(storageCapacity),
+		)
 
 		storageType := volumeParams["StorageType"]
-<<<<<<< HEAD
-		if cloud.IsStorageTypeIntelligentTiering(storageType) {
-=======
-		if storageType == strconv.Quote(string(types.StorageTypeIntelligentTiering)) {
->>>>>>> ea991829
+		if storageType == `"INTELLIGENT_TIERING"` {
 			if storageCapacity != 1 {
-				return nil, status.Error(codes.InvalidArgument, "StorageType INTELLIGENT_TIERING expects storage to be 1Gi")
+				return nil, status.Error(codes.InvalidArgument, "storageType INTELLIGENT_TIERING expects storage capacity to be 1Gi")
 			}
 			delete(volumeParams, volumeParamsStorageCapacity)
 		}
@@ -600,10 +593,7 @@
 		return nil, status.Errorf(codes.OutOfRange, "Requested storage capacity of %d bytes exceeds capacity limit of %d bytes.", capRange.GetRequiredBytes(), capRange.GetLimitBytes())
 	}
 
-	newCapacity, err := util.BytesToGiB(capRange.GetRequiredBytes())
-	if err != nil {
-		return nil, status.Error(codes.InvalidArgument, err.Error())
-	}
+	newCapacity := util.BytesToGiB(capRange.GetRequiredBytes())
 
 	splitVolumeId := strings.SplitN(volumeID, "-", 2)
 	if splitVolumeId[0] == cloud.FilesystemPrefix {
@@ -615,7 +605,7 @@
 			return nil, status.Errorf(codes.Internal, "Could not get filesystem with ID %q: %v", volumeID, err)
 		}
 
-		if newCapacity <= fs.StorageCapacity {
+		if newCapacity <= (fs.StorageCapacity) {
 			// Current capacity is sufficient to satisfy the request
 			klog.V(4).InfoS("ControllerExpandVolume: current filesystem capacity matches or exceeds requested storage capacity, returning with success", "currentStorageCapacityGiB", fs.StorageCapacity, "requestedStorageCapacityGiB", newCapacity)
 			return &csi.ControllerExpandVolumeResponse{
@@ -624,7 +614,7 @@
 			}, nil
 		}
 
-		finalCapacity, err := d.cloud.ResizeFileSystem(ctx, volumeID, newCapacity)
+		finalCapacity, err := d.cloud.ResizeFileSystem(ctx, volumeID, int32(newCapacity))
 		if err != nil {
 			return nil, status.Errorf(codes.Internal, "resize failed: %v", err)
 		}
